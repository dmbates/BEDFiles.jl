--- conflicted
+++ resolved
@@ -1,13 +1,8 @@
 __precompile__()
 
 module BEDFiles
-<<<<<<< HEAD
     using LinearAlgebra, Mmap, OffsetArrays, SparseArrays, Statistics, StatsBase
-    import Base: IndexStyle, convert, copyto!, eltype, getindex, length, size
-=======
-    using LinearAlgebra, Missings, Mmap, OffsetArrays, SparseArrays, Statistics, StatsBase
     import Base: IndexStyle, convert, copyto!, eltype, getindex, setindex!, length, size
->>>>>>> 2f187ef3
     import Statistics: mean, std, var
     import StatsBase: counts
     export BEDFile, bedvals, counts, grm, maf, minorallele, mean, missingpos, missingrate, std, var
